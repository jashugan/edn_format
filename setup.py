--- conflicted
+++ resolved
@@ -5,11 +5,7 @@
     from distutils.core import setup
 
 setup(name="edn_format",
-<<<<<<< HEAD
       version="0.5.1",
-=======
-      version="0.5",
->>>>>>> 170ca581
       author="Swaroop C H",
       author_email="swaroop@swaroopch.com",
       description="EDN format reader and writer in Python",
