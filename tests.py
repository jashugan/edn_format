import datetime
import pytz
import unittest
<<<<<<< HEAD
from edn_format import edn_lex, edn_parse, \
     loads, dumps, Keyword, Symbol, TaggedElement, add_tag

class ConsoleTest(unittest.TestCase):
    def test_dumping(self):
        is_exception = False
        try:
            loads("[1 true nil]")
        except AttributeError as x:
            is_exception = True
        self.assertFalse(is_exception)
=======
from edn_format import edn_lex, \
    edn_parse, \
    loads, \
    dumps, \
    Symbol, \
    Keyword, \
    TaggedElement, \
    add_tag
>>>>>>> 170ca581


class EdnTest(unittest.TestCase):
    def check_lex(self, expected_output, actual_input):
        self.assertEqual(expected_output, str(list(edn_lex.lex(actual_input))))

    def test_lexer(self):
        self.check_lex("[LexToken(NIL,None,1,0)]",
                       "nil")
        self.check_lex("[LexToken(BOOLEAN,True,1,0)]",
                       "true")
        self.check_lex("[LexToken(INTEGER,123,1,0)]",
                       "123")
        self.check_lex(
            "[LexToken(INTEGER,456,1,0), " +
            "LexToken(NIL,None,1,4), " +
            "LexToken(BOOLEAN,False,1,8)]",
            "456 nil false")
        self.check_lex("[LexToken(CHAR,'c',1,0)]",
                       r"\c")
        self.check_lex("[LexToken(KEYWORD,Keyword(abc),1,0)]",
                       r":abc")
        self.check_lex("[LexToken(KEYWORD,Keyword(+),1,0)]",
                       r":+")
        self.check_lex("[]",
                       "; a comment")
        self.check_lex("[LexToken(KEYWORD,Keyword(abc),1,0)]",
                       ":abc ; a comment")
        self.check_lex("[LexToken(TAG,'inst',1,0), " +
                       "LexToken(STRING,'1985-04-12T23:20:50.52Z',1,6)]",
                       '#inst "1985-04-12T23:20:50.52Z"')
        self.check_lex("[LexToken(SYMBOL,Symbol(abc),1,0)]",
                       "abc")
        self.check_lex("[LexToken(SYMBOL,Symbol(?abc),1,0)]",
                       "?abc")
        self.check_lex("[LexToken(SYMBOL,Symbol(/),1,0)]",
                       "/")
        self.check_lex("[LexToken(SYMBOL,Symbol(prefix/name),1,0)]",
                       "prefix/name")
        self.check_lex("[LexToken(SYMBOL,Symbol(true.),1,0)]",
                       "true.")
        self.check_lex("[LexToken(SYMBOL,Symbol($:ABC?),1,0)]",
                       "$:ABC?")

    def check_parse(self, expected_output, actual_input):
        self.assertEqual(expected_output, edn_parse.parse(actual_input))

    def test_parser(self):
        self.check_parse(1,
                         "1")
        self.check_parse(Symbol("a*b"),
                         'a*b')
        self.check_parse("ab",
                         '"ab"')
        self.check_parse("a\"b",
                         '"a\"b"')
        self.check_parse("blah\n",
                         '"blah\n"')
        self.check_parse("blah blah",
                         '"blah\spaceblah"')
        self.check_parse([1, 2, 3],
                         "[1 2 3]")
        self.check_parse({1, 2, 3},
                         "#{1 2 3}")
        self.check_parse([1, True, None],
                         "[1 true nil]")
        self.check_parse("c",
                         r"\c")
        self.check_parse("\n",
                         r"\newline")
        self.check_parse(Keyword("abc"),
                         ":abc")
        self.check_parse([Keyword("abc"), 1, True, None],
                         "[:abc 1 true nil]")
        self.check_parse((Keyword("abc"), 1, True, None),
                         "(:abc 1 true nil)")
        self.check_parse(tuple(), "()")
        self.check_parse(set(), "#{}")
        self.check_parse({}, "{}")
        self.check_parse([], "[]")
        self.check_parse({"a": [1, 2, 3]},
                         '{"a" [1 2 3]}')
<<<<<<< HEAD
        self.check_parse(datetime.datetime(2012, 12, 22, 19, 40, 18, 0, tzinfo=pytz.utc),
                        '#inst "2012-12-22T19:40:18Z"')
        self.check_parse("|", "\"|\"")
        self.check_parse("%", "\"%\"")
        self.check_parse(['bl\\"ah'], """["bl\\"ah"]""")
        self.check_parse("blah\n", '"blah\n"')
        self.check_parse(["abc", "123"], '["abc", "123"]')
        self.check_parse({"key": "value"}, '{"key" "value"}')
=======
        self.check_parse(
            datetime.datetime(2012, 12, 22, 19, 40, 18, 0, tzinfo=pytz.utc),
            '#inst "2012-12-22T19:40:18Z"')
>>>>>>> 170ca581

    def check_dump(self, expected_output, actual_input):
        if isinstance(expected_output, list):
            self.assertIn(dumps(actual_input), expected_output)
        else:
            self.assertEqual(expected_output, dumps(actual_input))

    def test_dump(self):
        self.check_dump("#{1 2 3}",
                        {1, 2, 3})
        self.check_dump(
            ['{:bar [1 2 3] :a 1 "foo" :gone}',
             '{:a 1 "foo" :gone :bar [1 2 3]}'],
            {Keyword("a"): 1,
             "foo": Keyword("gone"),
             Keyword("bar"): [1, 2, 3]})

    def test_round_trip_conversion(self):
        EDN_LITERALS = [
            [r"\c", '"c"'],
            ["[ :ghi ]", "[:ghi]"],
            ["[:a #_foo 42]", "[:a 42]"],
            ["123N", "123"],
            ["-123N", "-123"],
            ["+123", "123"],
            ["+123N", "123"],
            ["123.2", "123.2"],
            ["+32.23M", "32.23M"],
            ["3.23e10", "32300000000.0"],
            ['#{:a (1 2 3) :b}', ['#{:a (1 2 3) :b}',
                                  '#{(1 2 3) :a :b}',
                                  '#{:a :b (1 2 3)}',
                                  '#{:b :a (1 2 3)}']]
        ]

        for literal in EDN_LITERALS:
            step1 = literal[0]
            step2 = loads(step1)
            step3 = dumps(step2)
#            print step1, "->", step2, "->", step3
            if isinstance(literal[1], list):
                self.assertIn(step3, literal[1])
            else:
                self.assertEqual(literal[1], step3)

    def test_round_trip_same(self):
        EDN_LITERALS = (
            "nil",
            "true",
            "false",
            '"hello world"',
            ":keyword",
            ":+",
            ":!",
            ":-",
            ":_",
            ":$",
            ":&",
            ":=",
            ":.",
            ":abc/def",
            "symbol",
            "123",
            "-123",
            "32.23",
            "32.23M",
            "-32.23M",
            "3.23e-10",
            '["abc"]',
            '[1]',
            '[1 "abc"]',
            '[1 "abc" true]',
            '[:ghi]',
            '(:ghi)',
            '[1 "abc" true :ghi]',
            '(1 "abc" true :ghi)',
            '{"a" 2}',
            '#inst "1985-04-12T23:20:50Z"',
            '#uuid "f81d4fae-7dec-11d0-a765-00a0c91e6bf6"',
            '#date "19/07/1984"',
<<<<<<< HEAD
            '#{{"a" 1}}',
            '#{{"a" #{{:b 2}}}}',
            '"|"'
=======
            ## http://git.io/wQy2_g
            ## (part of https://github.com/shaunxcode/edn-tests)
            # '#myapp/Person {:first "Fred" :last "Mertz"}',
>>>>>>> 170ca581
        )

        class TagDate(TaggedElement):
            def __init__(self, value):
                self.name = 'date'
                self.value = datetime.datetime.strptime(
                    value,
                    "%d/%m/%Y").date()

            def __str__(self):
                return '#{} "{}"'.format(
                    self.name,
                    self.value.strftime("%d/%m/%Y"))

        add_tag('date', TagDate)

        for literal in EDN_LITERALS:
            step1 = literal
            step2 = loads(step1)
            step3 = dumps(step2)
#            print step1, "->", step2, "->", step3
            self.assertEqual(step1, step3)

<<<<<<< HEAD

class EdnInstanceTest(unittest.TestCase):
    def test_hashing(self):
        pop_count = len(set(map(hash, ["db/id", Keyword("db/id"), Symbol("db/id")])))
        self.assertEqual(pop_count, 3)

=======
>>>>>>> 170ca581
    def test_equality(self):
        self.assertTrue("db/id" != Keyword("db/id"))
        self.assertTrue("db/id" != Symbol("db/id"))
        self.assertTrue(Symbol("db/id") != Keyword("db/id"))
        self.assertTrue("db/id" == "db/id")
        self.assertTrue(Keyword("db/id") == Keyword("db/id"))
        self.assertTrue(Symbol("db/id") == Symbol("db/id"))

if __name__ == "__main__":
    unittest.main()<|MERGE_RESOLUTION|>--- conflicted
+++ resolved
@@ -1,7 +1,6 @@
 import datetime
 import pytz
 import unittest
-<<<<<<< HEAD
 from edn_format import edn_lex, edn_parse, \
      loads, dumps, Keyword, Symbol, TaggedElement, add_tag
 
@@ -13,16 +12,6 @@
         except AttributeError as x:
             is_exception = True
         self.assertFalse(is_exception)
-=======
-from edn_format import edn_lex, \
-    edn_parse, \
-    loads, \
-    dumps, \
-    Symbol, \
-    Keyword, \
-    TaggedElement, \
-    add_tag
->>>>>>> 170ca581
 
 
 class EdnTest(unittest.TestCase):
@@ -105,7 +94,6 @@
         self.check_parse([], "[]")
         self.check_parse({"a": [1, 2, 3]},
                          '{"a" [1 2 3]}')
-<<<<<<< HEAD
         self.check_parse(datetime.datetime(2012, 12, 22, 19, 40, 18, 0, tzinfo=pytz.utc),
                         '#inst "2012-12-22T19:40:18Z"')
         self.check_parse("|", "\"|\"")
@@ -114,11 +102,6 @@
         self.check_parse("blah\n", '"blah\n"')
         self.check_parse(["abc", "123"], '["abc", "123"]')
         self.check_parse({"key": "value"}, '{"key" "value"}')
-=======
-        self.check_parse(
-            datetime.datetime(2012, 12, 22, 19, 40, 18, 0, tzinfo=pytz.utc),
-            '#inst "2012-12-22T19:40:18Z"')
->>>>>>> 170ca581
 
     def check_dump(self, expected_output, actual_input):
         if isinstance(expected_output, list):
@@ -199,15 +182,9 @@
             '#inst "1985-04-12T23:20:50Z"',
             '#uuid "f81d4fae-7dec-11d0-a765-00a0c91e6bf6"',
             '#date "19/07/1984"',
-<<<<<<< HEAD
             '#{{"a" 1}}',
             '#{{"a" #{{:b 2}}}}',
             '"|"'
-=======
-            ## http://git.io/wQy2_g
-            ## (part of https://github.com/shaunxcode/edn-tests)
-            # '#myapp/Person {:first "Fred" :last "Mertz"}',
->>>>>>> 170ca581
         )
 
         class TagDate(TaggedElement):
@@ -231,15 +208,11 @@
 #            print step1, "->", step2, "->", step3
             self.assertEqual(step1, step3)
 
-<<<<<<< HEAD
-
 class EdnInstanceTest(unittest.TestCase):
     def test_hashing(self):
         pop_count = len(set(map(hash, ["db/id", Keyword("db/id"), Symbol("db/id")])))
         self.assertEqual(pop_count, 3)
 
-=======
->>>>>>> 170ca581
     def test_equality(self):
         self.assertTrue("db/id" != Keyword("db/id"))
         self.assertTrue("db/id" != Symbol("db/id"))
