--- conflicted
+++ resolved
@@ -85,13 +85,9 @@
                          '{"a" [1 2 3]}')
         self.check_parse(datetime.datetime(2012, 12, 22, 19, 40, 18, 0, tzinfo=pytz.utc),
                         '#inst "2012-12-22T19:40:18Z"')
-<<<<<<< HEAD
         self.check_parse("|", "\"|\"")
         self.check_parse("%", "\"%\"")
-=======
-        #self.check_parse("|", "\"|\"")
-
->>>>>>> a3d14ed7
+
 
     def check_dump(self, expected_output, actual_input):
         if isinstance(expected_output, list):
